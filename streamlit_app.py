--- conflicted
+++ resolved
@@ -286,8 +286,8 @@
 
     spend_ranges = {col: (df[col].min(), df[col].max()) for col in media_cols}
     diminish_points = {col: df[col].quantile(0.9) for col in media_cols}
-<<<<<<< HEAD
-=======
+codex/improve-loading-speed-and-progress-bar
+
     future_spend = {}
 
     # If we have optimized spend allocations stored from a previous run,
@@ -332,7 +332,7 @@
             disabled=st.session_state[lock_key],
         )
         st.checkbox(f"Lock {col_title}", key=lock_key)
->>>>>>> 6441cf29
+main
 
     with st.form("optimization_form"):
         st.subheader("Adjust Future Spend")
